--- conflicted
+++ resolved
@@ -535,11 +535,5 @@
 
 #%%  plot function
 
-<<<<<<< HEAD
-=======
-
-#%%
-
->>>>>>> 7c9be245
 plot_maps_dashboard(ds, year=2055)
 os.startfile()